--- conflicted
+++ resolved
@@ -86,7 +86,6 @@
     return api_key, org_id
 
 
-<<<<<<< HEAD
 @pytest.fixture()
 def context_factory() -> t.Callable[[ContextVariables], SKContext]:
     """Return a factory for SKContext objects."""
@@ -108,7 +107,8 @@
         )
 
     return create_context
-=======
+
+
 @pytest.fixture(scope="session")
 def get_gp_config():
     if "Python_Integration_Tests" in os.environ:
@@ -117,5 +117,4 @@
         # Load credentials from .env file
         api_key = sk.google_palm_settings_from_dot_env()
 
-    return api_key
->>>>>>> fce878c6
+    return api_key