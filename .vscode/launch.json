--- conflicted
+++ resolved
@@ -2,36 +2,12 @@
   "version": "0.2.0",
   "configurations": [
     {
-<<<<<<< HEAD
-      "name": "Python: Remote Attach",
-      "type": "python",
-      "request": "attach",
-      "connect": {
-        "host": "localhost",
-        "port": 10001
-      },
-      "pathMappings": [
-        {
-          "localRoot": "${workspaceFolder}",
-          "remoteRoot": "."
-        }
-      ],
-      "justMyCode": true
-    },
-    {
-      "name": ".NET Core Launch (CopilotChatApi)",
-      "type": "coreclr",
-      "request": "launch",
-      "preLaunchTask": "build (CopilotChatApi)",
-      "program": "${workspaceFolder}/samples/apps/copilot-chat-app/webapi/bin/Debug/net6.0/CopilotChatApi.dll",
-=======
       "name": ".NET Core Launch (CopilotChatWebApi)",
       "type": "coreclr",
       "request": "launch",
       "preLaunchTask": "build (CopilotChatWebApi)",
       // If you have changed target frameworks, make sure to update the program path.
       "program": "${workspaceFolder}/samples/apps/copilot-chat-app/webapi/bin/Debug/net6.0/CopilotChatWebApi.dll",
->>>>>>> 9faa7e93
       "args": [],
       "cwd": "${workspaceFolder}/samples/apps/copilot-chat-app/webapi",
       "console": "internalConsole",
